--- conflicted
+++ resolved
@@ -21,20 +21,11 @@
 #include <minizip-ng/mz_strm_split.h>
 #include <minizip-ng/mz_strm_zlib.h>
 #include <minizip-ng/mz_zip.h>
-<<<<<<< HEAD
-=======
-#include <minizip-ng/unzip.h>
-#include <minizip-ng/zip.h>
->>>>>>> f0f0b077
 #include <zlib.h>
 #include <cstring>
 #include <filesystem>
 #include <fstream>
-<<<<<<< HEAD
 #include <string>
-=======
-#include <stdexcept>
->>>>>>> f0f0b077
 #ifdef __cpp_lib_format
 #include <format>
 #else
@@ -187,19 +178,11 @@
     return true;
 }
 
-<<<<<<< HEAD
 auto compressFolder(const fs::path &folder_name) -> bool {
     auto outfileName = folder_name.string() + ".gz";
     gzFile out = gzopen(outfileName.data(), "wb");
     if (out == nullptr) {
         LOG_F(ERROR, "Failed to create compressed file {}", outfileName);
-=======
-bool compress_folder_(const fs::path &folder_name) {
-    auto outfile_name = folder_name.string() + ".gz";
-    gzFile out = gzopen(outfile_name.c_str(), "wb");
-    if (!out) {
-        LOG_F(ERROR, "Failed to create compressed file {}", outfile_name);
->>>>>>> f0f0b077
         return false;
     }
 
@@ -232,36 +215,22 @@
     return compressFolder(fs::path(folder_name));
 }
 
-<<<<<<< HEAD
 auto extractZip(std::string_view zip_file,
                 std::string_view destination_folder) -> bool {
     void *zipReader = unzOpen(zip_file.data());
     if (zipReader == nullptr) {
-=======
-bool extract_zip(const std::string &zip_file,
-                 const std::string &destination_folder) {
-    void *zip_reader = unzOpen(zip_file.c_str());
-    if (zip_reader == nullptr) {
->>>>>>> f0f0b077
         LOG_F(ERROR, "Failed to open ZIP file: {}", zip_file);
         return false;
     }
 
-<<<<<<< HEAD
     if (unzGoToFirstFile(zipReader) != UNZ_OK) {
         LOG_F(ERROR, "Failed to read first file in ZIP: {}", zip_file);
         unzClose(zipReader);
-=======
-    if (unzGoToFirstFile(zip_reader) != UNZ_OK) {
-        LOG_F(ERROR, "Failed to read first file in ZIP: {}", zip_file);
-        unzClose(zip_reader);
->>>>>>> f0f0b077
         return false;
     }
 
     do {
         char filename[256];
-<<<<<<< HEAD
         unz_file_info fileInfo;
         if (unzGetCurrentFileInfo(zipReader, &fileInfo, filename,
                                   sizeof(filename), nullptr, 0, nullptr,
@@ -289,40 +258,10 @@
             LOG_F(ERROR, "Failed to create file: {}", filePath);
             unzCloseCurrentFile(zipReader);
             unzClose(zipReader);
-=======
-        unz_file_info file_info;
-        if (unzGetCurrentFileInfo(zip_reader, &file_info, filename,
-                                  sizeof(filename), nullptr, 0, nullptr,
-                                  0) != UNZ_OK) {
-            LOG_F(ERROR, "Failed to get file info in ZIP: {}", zip_file);
-            unzClose(zip_reader);
-            return false;
-        }
-
-        std::string file_path =
-            "./" + fs::path(destination_folder).string() + "/" + filename;
-        if (filename[strlen(filename) - 1] == '/') {
-            fs::create_directories(file_path);
-            continue;
-        }
-
-        if (unzOpenCurrentFile(zip_reader) != UNZ_OK) {
-            LOG_F(ERROR, "Failed to open file in ZIP: {}", filename);
-            unzClose(zip_reader);
-            return false;
-        }
-
-        std::ofstream out_file(file_path, std::ios::binary);
-        if (!out_file) {
-            LOG_F(ERROR, "Failed to create file: {}", file_path);
-            unzCloseCurrentFile(zip_reader);
-            unzClose(zip_reader);
->>>>>>> f0f0b077
             return false;
         }
 
         char buffer[8192];
-<<<<<<< HEAD
         int readSize = 0;
         while ((readSize = unzReadCurrentFile(zipReader, buffer,
                                               sizeof(buffer))) > 0) {
@@ -335,35 +274,14 @@
     } while (unzGoToNextFile(zipReader) != UNZ_END_OF_LIST_OF_FILE);
 
     unzClose(zipReader);
-=======
-        int read_size = 0;
-        while ((read_size = unzReadCurrentFile(zip_reader, buffer,
-                                               sizeof(buffer))) > 0) {
-            out_file.write(buffer, read_size);
-        }
-
-        unzCloseCurrentFile(zip_reader);
-        out_file.close();
-        DLOG_F(INFO, "Extracted file {}", file_path);
-    } while (unzGoToNextFile(zip_reader) != UNZ_END_OF_LIST_OF_FILE);
-
-    unzClose(zip_reader);
->>>>>>> f0f0b077
     DLOG_F(INFO, "Extracted ZIP file {}", zip_file);
     return true;
 }
 
-<<<<<<< HEAD
 auto createZip(std::string_view source_folder, std::string_view zip_file,
                int compression_level) -> bool {
     void *zipWriter = zipOpen(zip_file.data(), APPEND_STATUS_CREATE);
     if (zipWriter == nullptr) {
-=======
-bool create_zip(const std::string &source_folder, const std::string &zip_file,
-                int compression_level) {
-    void *zip_writer = zipOpen(zip_file.c_str(), APPEND_STATUS_CREATE);
-    if (zip_writer == nullptr) {
->>>>>>> f0f0b077
         LOG_F(ERROR, "Failed to create ZIP file: {}", zip_file);
         return false;
     }
@@ -395,7 +313,6 @@
                     return false;
                 }
 
-<<<<<<< HEAD
                 char buffer[8192];
                 while (inFile.read(buffer, sizeof(buffer))) {
                     zipWriteInFileInZip(zipWriter, buffer, inFile.gcount());
@@ -410,56 +327,15 @@
         }
 
         zipClose(zipWriter, nullptr);
-=======
-                zip_fileinfo file_info = {};
-                if (zipOpenNewFileInZip(zip_writer, relative_path.c_str(),
-                                        &file_info, nullptr, 0, nullptr, 0,
-                                        nullptr, Z_DEFLATED,
-                                        compression_level) != ZIP_OK) {
-                    LOG_F(ERROR, "Failed to add file to ZIP: {}",
-                          relative_path);
-                    zipClose(zip_writer, nullptr);
-                    return false;
-                }
-
-                std::ifstream in_file(file_path, std::ios::binary);
-                if (!in_file) {
-                    LOG_F(ERROR, "Failed to open file for reading: {}",
-                          file_path);
-                    zipCloseFileInZip(zip_writer);
-                    zipClose(zip_writer, nullptr);
-                    return false;
-                }
-
-                char buffer[8192];
-                while (in_file.read(buffer, sizeof(buffer))) {
-                    zipWriteInFileInZip(zip_writer, buffer, in_file.gcount());
-                }
-                if (in_file.gcount() > 0) {
-                    zipWriteInFileInZip(zip_writer, buffer, in_file.gcount());
-                }
-
-                in_file.close();
-                zipCloseFileInZip(zip_writer);
-            }
-        }
-
-        zipClose(zip_writer, nullptr);
->>>>>>> f0f0b077
         DLOG_F(INFO, "ZIP file created successfully: {}", zip_file);
         return true;
     } catch (const std::exception &e) {
         LOG_F(ERROR, "Failed to create ZIP file: {}", zip_file);
-<<<<<<< HEAD
         zipClose(zipWriter, nullptr);
-=======
-        zipClose(zip_writer, nullptr);
->>>>>>> f0f0b077
-        return false;
-    }
-}
-
-<<<<<<< HEAD
+        return false;
+    }
+}
+
 auto listFilesInZip(std::string_view zip_file) -> std::vector<std::string> {
     std::vector<std::string> fileList;
     void *zipReader = unzOpen(zip_file.data());
@@ -472,25 +348,10 @@
         LOG_F(ERROR, "Failed to read first file in ZIP: {}", zip_file);
         unzClose(zipReader);
         return fileList;
-=======
-std::vector<std::string> list_files_in_zip(const std::string &zip_file) {
-    std::vector<std::string> file_list;
-    void *zip_reader = unzOpen(zip_file.c_str());
-    if (zip_reader == nullptr) {
-        LOG_F(ERROR, "Failed to open ZIP file: {}", zip_file);
-        return file_list;
-    }
-
-    if (unzGoToFirstFile(zip_reader) != UNZ_OK) {
-        LOG_F(ERROR, "Failed to read first file in ZIP: {}", zip_file);
-        unzClose(zip_reader);
-        return file_list;
->>>>>>> f0f0b077
     }
 
     do {
         char filename[256];
-<<<<<<< HEAD
         unz_file_info fileInfo;
         if (unzGetCurrentFileInfo(zipReader, &fileInfo, filename,
                                   sizeof(filename), nullptr, 0, nullptr,
@@ -510,32 +371,10 @@
                      std::string_view file_name) -> bool {
     void *zipReader = unzOpen(zip_file.data());
     if (zipReader == nullptr) {
-=======
-        unz_file_info file_info;
-        if (unzGetCurrentFileInfo(zip_reader, &file_info, filename,
-                                  sizeof(filename), nullptr, 0, nullptr,
-                                  0) != UNZ_OK) {
-            LOG_F(ERROR, "Failed to get file info in ZIP: {}", zip_file);
-            unzClose(zip_reader);
-            return file_list;
-        }
-        file_list.push_back(filename);
-    } while (unzGoToNextFile(zip_reader) != UNZ_END_OF_LIST_OF_FILE);
-
-    unzClose(zip_reader);
-    return file_list;
-}
-
-bool file_exists_in_zip(const std::string &zip_file,
-                        const std::string &file_name) {
-    void *zip_reader = unzOpen(zip_file.c_str());
-    if (zip_reader == nullptr) {
->>>>>>> f0f0b077
         LOG_F(ERROR, "Failed to open ZIP file: {}", zip_file);
         return false;
     }
 
-<<<<<<< HEAD
     if (unzLocateFile(zipReader, file_name.data(), 0) == UNZ_OK) {
         unzClose(zipReader);
         return true;
@@ -549,40 +388,18 @@
                        std::string_view file_name) -> bool {
     void *zipReader = unzOpen(zip_file.data());
     if (zipReader == nullptr) {
-=======
-    if (unzLocateFile(zip_reader, file_name.c_str(), 0) == UNZ_OK) {
-        unzClose(zip_reader);
-        return true;
-    }
-
-    unzClose(zip_reader);
-    return false;
-}
-
-bool remove_file_from_zip(const std::string &zip_file,
-                          const std::string &file_name) {
-    void *zip_reader = unzOpen(zip_file.c_str());
-    if (zip_reader == nullptr) {
->>>>>>> f0f0b077
         LOG_F(ERROR, "Failed to open ZIP file: {}", zip_file);
         return false;
     }
 
-<<<<<<< HEAD
     if (unzLocateFile(zipReader, file_name.data(), 0) != UNZ_OK) {
         LOG_F(ERROR, "File not found in ZIP: {}", file_name);
         unzClose(zipReader);
-=======
-    if (unzLocateFile(zip_reader, file_name.c_str(), 0) != UNZ_OK) {
-        LOG_F(ERROR, "File not found in ZIP: {}", file_name);
-        unzClose(zip_reader);
->>>>>>> f0f0b077
         return false;
     }
 
     // This is a simplified method that recreates the ZIP file without the
     // specified file.
-<<<<<<< HEAD
     std::string tempZipFile = std::string(zip_file) + ".tmp";
     void *zipWriter = zipOpen(tempZipFile.c_str(), APPEND_STATUS_CREATE);
 
@@ -596,27 +413,11 @@
         LOG_F(ERROR, "Failed to read first file in ZIP: {}", zip_file);
         unzClose(zipReader);
         zipClose(zipWriter, nullptr);
-=======
-    std::string temp_zip_file = zip_file + ".tmp";
-    void *zip_writer = zipOpen(temp_zip_file.c_str(), APPEND_STATUS_CREATE);
-
-    if (zip_writer == nullptr) {
-        LOG_F(ERROR, "Failed to create temporary ZIP file: {}", temp_zip_file);
-        unzClose(zip_reader);
-        return false;
-    }
-
-    if (unzGoToFirstFile(zip_reader) != UNZ_OK) {
-        LOG_F(ERROR, "Failed to read first file in ZIP: {}", zip_file);
-        unzClose(zip_reader);
-        zipClose(zip_writer, nullptr);
->>>>>>> f0f0b077
         return false;
     }
 
     do {
         char filename[256];
-<<<<<<< HEAD
         unz_file_info fileInfo;
         if (unzGetCurrentFileInfo(zipReader, &fileInfo, filename,
                                   sizeof(filename), nullptr, 0, nullptr,
@@ -624,15 +425,6 @@
             LOG_F(ERROR, "Failed to get file info in ZIP: {}", zip_file);
             unzClose(zipReader);
             zipClose(zipWriter, nullptr);
-=======
-        unz_file_info file_info;
-        if (unzGetCurrentFileInfo(zip_reader, &file_info, filename,
-                                  sizeof(filename), nullptr, 0, nullptr,
-                                  0) != UNZ_OK) {
-            LOG_F(ERROR, "Failed to get file info in ZIP: {}", zip_file);
-            unzClose(zip_reader);
-            zipClose(zip_writer, nullptr);
->>>>>>> f0f0b077
             return false;
         }
 
@@ -640,7 +432,6 @@
             continue;
         }
 
-<<<<<<< HEAD
         if (unzOpenCurrentFile(zipReader) != UNZ_OK) {
             LOG_F(ERROR, "Failed to open file in ZIP: {}", filename);
             unzClose(zipReader);
@@ -656,28 +447,10 @@
             unzCloseCurrentFile(zipReader);
             unzClose(zipReader);
             zipClose(zipWriter, nullptr);
-=======
-        if (unzOpenCurrentFile(zip_reader) != UNZ_OK) {
-            LOG_F(ERROR, "Failed to open file in ZIP: {}", filename);
-            unzClose(zip_reader);
-            zipClose(zip_writer, nullptr);
-            return false;
-        }
-
-        zip_fileinfo file_info_out = {};
-        if (zipOpenNewFileInZip(zip_writer, filename, &file_info_out, nullptr,
-                                0, nullptr, 0, nullptr, Z_DEFLATED,
-                                Z_DEFAULT_COMPRESSION) != ZIP_OK) {
-            LOG_F(ERROR, "Failed to add file to temporary ZIP: {}", filename);
-            unzCloseCurrentFile(zip_reader);
-            unzClose(zip_reader);
-            zipClose(zip_writer, nullptr);
->>>>>>> f0f0b077
             return false;
         }
 
         char buffer[8192];
-<<<<<<< HEAD
         int readSize = 0;
         while ((readSize = unzReadCurrentFile(zipReader, buffer,
                                               sizeof(buffer))) > 0) {
@@ -694,36 +467,13 @@
     // Replace original ZIP file with the new one
     fs::remove(zip_file);
     fs::rename(tempZipFile, zip_file);
-=======
-        int read_size = 0;
-        while ((read_size = unzReadCurrentFile(zip_reader, buffer,
-                                               sizeof(buffer))) > 0) {
-            zipWriteInFileInZip(zip_writer, buffer, read_size);
-        }
-
-        unzCloseCurrentFile(zip_reader);
-        zipCloseFileInZip(zip_writer);
-    } while (unzGoToNextFile(zip_reader) != UNZ_END_OF_LIST_OF_FILE);
-
-    unzClose(zip_reader);
-    zipClose(zip_writer, nullptr);
-
-    // Replace original ZIP file with the new one
-    fs::remove(zip_file);
-    fs::rename(temp_zip_file, zip_file);
->>>>>>> f0f0b077
-
-    return true;
-}
-
-<<<<<<< HEAD
+
+    return true;
+}
+
 auto getZipFileSize(std::string_view zip_file) -> size_t {
     std::ifstream in(zip_file.data(),
                      std::ifstream::ate | std::ifstream::binary);
-=======
-size_t get_zip_file_size(const std::string &zip_file) {
-    std::ifstream in(zip_file, std::ifstream::ate | std::ifstream::binary);
->>>>>>> f0f0b077
     return in.tellg();
 }
 }  // namespace atom::io