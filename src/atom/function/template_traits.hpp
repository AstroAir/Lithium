/*!
 * \file template_traits.hpp
 * \brief Template Traits
 * \author Max Qian <lightapt.com>
 * \date 2024-05-25
 * \copyright Copyright (C) 2023-2024 Max Qian <lightapt.com>
 */

#ifndef ATOM_META_TEMPLATE_TRAITS_HPP
#define ATOM_META_TEMPLATE_TRAITS_HPP

#include <limits>
#include <tuple>
#include <type_traits>
#include <utility>

#include "abi.hpp"

#include "abi.hpp"

namespace atom::meta {

// Identity template
template <typename T, auto... Value>
struct identity {
    using type = T;
    static constexpr bool has_value = false;
};

template <typename T, auto Value>
struct identity<T, Value> {
    using type = T;
    static constexpr auto value = Value;
    static constexpr bool has_value = true;
};

// Check if a type is a template instantiation
template <typename T>
struct is_template : std::false_type {};

template <template <typename...> typename Template, typename... Args>
struct is_template<Template<Args...>> : std::true_type {};

template <typename T>
inline constexpr bool is_template_v = is_template<T>::value;

// Extract template parameters and full name
template <typename T>
struct template_traits;

template <template <typename...> typename Template, typename... Args>
struct template_traits<Template<Args...>> {
    using args_type = std::tuple<Args...>;
    static const std::string full_name;
};

template <template <typename...> typename Template, typename... Args>
const std::string template_traits<Template<Args...>>::full_name = [] {
    std::string name = typeid(Template<Args...>).name();
<<<<<<< HEAD
    return DemangleHelper::demangle(name);
=======
    return DemangleHelper::Demangle(name);
>>>>>>> f0f0b077
}();

// Helper alias templates
template <typename T>
using args_type_of = typename template_traits<T>::args_type;

template <typename T>
inline constexpr std::size_t template_arity_v =
    std::tuple_size_v<args_type_of<T>>;

// Check if a type is a specialization of a given template
template <template <typename...> typename Template, typename T>
struct is_specialization_of : std::false_type {};

template <template <typename...> typename Template, typename... Args>
struct is_specialization_of<Template, Template<Args...>> : std::true_type {};

template <template <typename...> typename Template, typename T>
inline constexpr bool is_specialization_of_v =
    is_specialization_of<Template, T>::value;

// Extract the N-th template parameter type
template <std::size_t N, typename T>
using template_arg_t = std::tuple_element_t<N, args_type_of<T>>;

// Check if a type is derived from multiple base classes
template <typename Derived, typename... Bases>
struct is_derived_from_all
    : std::conjunction<std::is_base_of<Bases, Derived>...> {};

template <typename Derived, typename... Bases>
inline constexpr bool is_derived_from_all_v =
    is_derived_from_all<Derived, Bases...>::value;

// Check if a type is a partial specialization of a given template
template <typename T, template <typename, typename...> typename Template>
struct is_partial_specialization_of : std::false_type {};

template <template <typename, typename...> typename Template, typename Arg,
          typename... Args>
struct is_partial_specialization_of<Template<Arg, Args...>, Template>
    : std::true_type {};

template <typename T, template <typename, typename...> typename Template>
inline constexpr bool is_partial_specialization_of_v =
    is_partial_specialization_of<T, Template>::value;

// Check if a type is a class template
template <typename T>
struct is_class_template : std::false_type {};

template <template <typename...> typename Template, typename... Args>
struct is_class_template<Template<Args...>> : std::true_type {};

template <typename T>
inline constexpr bool is_class_template_v = is_class_template<T>::value;

// Check if a type is a function template
template <typename T>
struct is_function_template : std::false_type {};

template <template <typename...> typename Template, typename... Args>
struct is_function_template<Template<Args...>> : std::true_type {};

template <typename T>
inline constexpr bool is_function_template_v = is_function_template<T>::value;

// Check if a type is a variable template
template <typename T>
struct is_variable_template : std::false_type {};

template <template <auto...> typename Template, auto... Args>
struct is_variable_template<Template<Args...>> : std::true_type {};

template <typename T>
inline constexpr bool is_variable_template_v = is_variable_template<T>::value;

// Check if a type is an alias template
template <typename T>
struct is_alias_template : std::false_type {};

template <template <typename...> typename Template, typename... Args>
struct is_alias_template<Template<Args...>> : std::true_type {};

template <typename T>
inline constexpr bool is_alias_template_v = is_alias_template<T>::value;

// Extract the template arguments as a tuple of types
template <typename T>
struct template_args_as_tuple;

template <template <typename...> typename Template, typename... Args>
struct template_args_as_tuple<Template<Args...>> {
    using type = std::tuple<Args...>;
};

template <typename T>
using template_args_as_tuple_t = typename template_args_as_tuple<T>::type;

// Extract the template arguments as a tuple of values
template <typename T>
struct template_args_as_value_tuple;

template <template <auto...> typename Template, auto... Args>
struct template_args_as_value_tuple<Template<Args...>> {
    using type = std::tuple<std::integral_constant<decltype(Args), Args>...>;
};

template <typename T>
using template_args_as_value_tuple_t =
    typename template_args_as_value_tuple<T>::type;

// Count the number of occurrences of a type in a parameter pack
template <typename T, typename... Args>
struct count_occurrences;

template <typename T>
struct count_occurrences<T> {
    static constexpr std::size_t value = 0;
};

template <typename T, typename U, typename... Args>
struct count_occurrences<T, U, Args...> {
    static constexpr std::size_t value =
        std::is_same_v<T, U> + count_occurrences<T, Args...>::value;
};

template <typename T, typename... Args>
inline constexpr std::size_t count_occurrences_v =
    count_occurrences<T, Args...>::value;

// Find the index of the first occurrence of a type in a parameter pack
template <typename T, typename... Args>
struct find_first_index;

template <typename T, typename U, typename... Args>
struct find_first_index<T, U, Args...> {
    static constexpr std::size_t value =
        std::is_same_v<T, U> ? 0 : 1 + find_first_index<T, Args...>::value;
};

template <typename T>
struct find_first_index<T> {
    static constexpr std::size_t value =
        std::numeric_limits<std::size_t>::max();
};

template <typename T, typename... Args>
inline constexpr std::size_t find_first_index_v =
    find_first_index<T, Args...>::value;

// Find the index of the last occurrence of a type in a parameter pack
template <typename T, typename... Args>
struct find_last_index;

template <typename T, typename U, typename... Args>
struct find_last_index<T, U, Args...> {
    static constexpr std::size_t value =
        std::is_same_v<T, U> ? sizeof...(Args)
                             : find_last_index<T, Args...>::value;
};

template <typename T>
struct find_last_index<T> {
    static constexpr std::size_t value =
        std::numeric_limits<std::size_t>::max();
};

template <typename T, typename... Args>
inline constexpr std::size_t find_last_index_v =
    find_last_index<T, Args...>::value;

template <typename T>
struct extract_reference_wrapper_type {
    using type = T;
};

template <typename U>
struct extract_reference_wrapper_type<std::reference_wrapper<U>> {
    using type = U;
};

template <typename T>
using extract_reference_wrapper_type_t =
    typename extract_reference_wrapper_type<T>::type;

template <typename T>
struct extract_pointer_type {
    using type = T;
};

template <typename U>
struct extract_pointer_type<U*> {
    using type = U;
};

template <typename T>
using extract_pointer_type_t = typename extract_pointer_type<T>::type;

template <typename T>
struct extract_function_return_type;

template <typename R, typename... Args>
struct extract_function_return_type<R(Args...)> {
    using type = R;
};

template <typename T>
using extract_function_return_type_t =
    typename extract_function_return_type<T>::type;

template <typename T>
struct extract_function_parameters;

template <typename R, typename... Args>
struct extract_function_parameters<R(Args...)> {
    using type = std::tuple<Args...>;
};

template <typename T>
using extract_function_parameters_t =
    typename extract_function_parameters<T>::type;

template <typename T>
struct extract_array_element_type {
    using type = T;
};

template <typename U, std::size_t N>
struct extract_array_element_type<U[N]> {
    using type = U;
};

template <typename T>
using extract_array_element_type_t =
    typename extract_array_element_type<T>::type;

}  // namespace atom::meta

#endif<|MERGE_RESOLUTION|>--- conflicted
+++ resolved
@@ -57,11 +57,7 @@
 template <template <typename...> typename Template, typename... Args>
 const std::string template_traits<Template<Args...>>::full_name = [] {
     std::string name = typeid(Template<Args...>).name();
-<<<<<<< HEAD
     return DemangleHelper::demangle(name);
-=======
-    return DemangleHelper::Demangle(name);
->>>>>>> f0f0b077
 }();
 
 // Helper alias templates
