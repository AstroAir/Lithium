--- conflicted
+++ resolved
@@ -24,13 +24,8 @@
 HuffmanNode::HuffmanNode(char data, int frequency)
     : data(data), frequency(frequency), left(nullptr), right(nullptr) {}
 
-<<<<<<< HEAD
 auto createHuffmanTree(const std::unordered_map<char, int>& frequencies)
     -> std::shared_ptr<HuffmanNode> {
-=======
-std::shared_ptr<HuffmanNode> createHuffmanTree(
-    const std::unordered_map<char, int>& frequencies) {
->>>>>>> f0f0b077
     auto compare = [](const std::shared_ptr<HuffmanNode>& a,
                       const std::shared_ptr<HuffmanNode>& b) {
         return a->frequency > b->frequency;
@@ -59,20 +54,12 @@
         minHeap.push(std::move(newNode));
     }
 
-<<<<<<< HEAD
     return minHeap.empty() ? nullptr : minHeap.top();
-=======
-    return minHeap.empty() ? nullptr : std::move(minHeap.top());
->>>>>>> f0f0b077
 }
 
 void generateHuffmanCodes(const HuffmanNode* root, const std::string& code,
                           std::unordered_map<char, std::string>& huffmanCodes) {
-<<<<<<< HEAD
     if (root == nullptr) {
-=======
-    if (!root)
->>>>>>> f0f0b077
         return;
     if (!root->left && !root->right) {
         huffmanCodes[root->data] = code;
@@ -80,7 +67,6 @@
         generateHuffmanCodes(root->left.get(), code + "0", huffmanCodes);
         generateHuffmanCodes(root->right.get(), code + "1", huffmanCodes);
     }
-<<<<<<< HEAD
     if (!root->left && !root->right) {
         huffmanCodes[root->data] = code;
     } else {
@@ -122,28 +108,6 @@
     for (char bit : COMPRESSED_TEXT) {
         current = (bit == '0') ? current->left.get() : current->right.get();
         if ((current != nullptr) && !current->left && !current->right) {
-=======
-}
-
-std::string compressText(
-    const std::string_view text,
-    const std::unordered_map<char, std::string>& huffmanCodes) {
-    std::string compressedText;
-    for (char c : text) {
-        compressedText += huffmanCodes.at(c);
-    }
-    return compressedText;
-}
-
-std::string decompressText(const std::string_view compressedText,
-                           const HuffmanNode* root) {
-    std::string decompressedText;
-    const HuffmanNode* current = root;
-
-    for (char bit : compressedText) {
-        current = (bit == '0') ? current->left.get() : current->right.get();
-        if (current && !current->left && !current->right) {
->>>>>>> f0f0b077
             decompressedText += current->data;
             current = root;
         }
