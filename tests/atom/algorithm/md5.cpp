--- conflicted
+++ resolved
@@ -1,7 +1,6 @@
 #include "atom/algorithm/md5.hpp"
 #include <gtest/gtest.h>
 
-<<<<<<< HEAD
 using namespace atom::algorithm;
 
 TEST(MD5Test, BasicTest) {
@@ -15,14 +14,4 @@
     EXPECT_EQ(MD5::encrypt("123456789012345678901234567890123456789012345678901"
                            "23456789012345678901234567890"),
               "57edf4a22be3c955ac49da2e2107b67a");
-=======
-TEST(MD5Test, EncryptTest) {
-    atom::algorithm::MD5 md5;
-    std::string input = "Hello, World!";
-    std::string expectedOutput = "5eb63bbbe01eeed093cb22bb8f5acdc3";
-
-    std::string actualOutput = atom::algorithm::MD5::encrypt(input);
-
-    EXPECT_EQ(actualOutput, expectedOutput);
->>>>>>> f0f0b077
 }